package com.sendgrid;

import java.io.IOException;
import java.io.PrintWriter;
import java.io.StringWriter;
import java.net.URI;
import java.net.URISyntaxException;
import java.nio.charset.Charset;
import java.util.HashMap;
import java.util.Map;

import org.apache.http.Header;
import org.apache.http.StatusLine;
import org.apache.http.annotation.NotThreadSafe;
import org.apache.http.client.methods.CloseableHttpResponse;
import org.apache.http.client.methods.HttpEntityEnclosingRequestBase;
import org.apache.http.client.methods.HttpGet;
import org.apache.http.client.methods.HttpPatch;
import org.apache.http.client.methods.HttpPost;
import org.apache.http.client.methods.HttpPut;
import org.apache.http.client.methods.HttpRequestBase;
import org.apache.http.client.utils.URIBuilder;
import org.apache.http.entity.StringEntity;
import org.apache.http.impl.client.CloseableHttpClient;
import org.apache.http.impl.client.HttpClients;

<<<<<<< HEAD
import java.io.IOException;
import java.io.InputStream;
import java.io.OutputStream;
import java.io.PrintWriter;
import java.io.StringWriter;
import java.io.UnsupportedEncodingException;

import java.net.HttpURLConnection;
import java.net.MalformedURLException;
import java.net.URI;
import java.net.URISyntaxException;
import java.net.URLEncoder;

import java.nio.charset.Charset;
import java.nio.charset.StandardCharsets;
import java.util.HashMap;
import java.util.List;
import java.util.Map;
import java.util.Scanner;
import org.apache.http.util.EntityUtils;

=======
>>>>>>> 728dbf98
// Hack to get DELETE to accept a request body
@NotThreadSafe
class HttpDeleteWithBody extends HttpEntityEnclosingRequestBase {
	public static final String METHOD_NAME = "DELETE";

	public String getMethod() {
		return METHOD_NAME;
	}

	public HttpDeleteWithBody(final String uri) {
		super();
		setURI(URI.create(uri));
	}
}

/**
 * Class Client allows for quick and easy access any REST or REST-like API.
 */
public class Client {

<<<<<<< HEAD
  private CloseableHttpClient httpClient;
  private Boolean test;

  /**
  * Constructor for using the default CloseableHttpClient.
  */
  public Client() {
    this.httpClient = HttpClients.createDefault();
    this.test = false;
  }

  /**
  * Constructor for passing in an httpClient for mocking.
  *
  * @param httpClient an Apache CloseableHttpClient
  */
  public Client(CloseableHttpClient httpClient) {
    this.httpClient = httpClient;
    this.test = false;
  }

  /**
  * Constructor for passing in a test parameter to allow for http calls
  *
  * @param test is a Bool
  */
  public Client(Boolean test) {
    this.httpClient = HttpClients.createDefault();
    this.test = test;
  }

  /**
    * Add query parameters to a URL.
    *
    * @param baseUri (e.g. "api.sendgrid.com")
    * @param endpoint (e.g. "/your/endpoint/path")
    * @param queryParams map of key, values representing the query parameters
    */
  public URI buildUri(String baseUri, String endpoint, Map<String,String> queryParams)
      throws URISyntaxException {
    URIBuilder builder = new URIBuilder();
    URI uri;

    if (this.test == true) {
      builder.setScheme("http");
    } else {
      builder.setScheme("https");
    }

    builder.setHost(baseUri);
    builder.setPath(endpoint);

    if (queryParams != null) {
      for (Map.Entry<String, String> entry : queryParams.entrySet()) {
        builder.setParameter(entry.getKey(), entry.getValue());
      }
    }

    try {
      uri = builder.build();
    } catch (URISyntaxException ex) {
      throw ex;
    }

    return uri;
  }

  /**
    * Prepare a Response object from an API call via Apache's HTTP client.
    *
    * @param response from a call to a CloseableHttpClient
    */
  public Response getResponse(CloseableHttpResponse response) throws IOException {
    String responseBody = "";

    int statusCode = response.getStatusLine().getStatusCode();

    try {
        if(response.getEntity() != null) {
          responseBody = EntityUtils.toString(response.getEntity(), StandardCharsets.UTF_8);
        }
    } catch (IOException ex) {
      throw ex;
    }

    Header[] headers = response.getAllHeaders();
    Map<String,String> responseHeaders = new HashMap<String,String>();
    for (Header h:headers) {
      responseHeaders.put(h.getName(), h.getValue());
    }

    return new Response(statusCode, responseBody, responseHeaders);
  }

  /**
    * Make a GET request and provide the status code, response body and response headers.
    */
  public Response get(Request request) throws URISyntaxException, IOException {
    CloseableHttpResponse serverResponse = null;
    Response response = new Response();
    URI uri = null;
    HttpGet httpGet = null;

    try {
      uri = buildUri(request.baseUri, request.endpoint, request.queryParams);
      httpGet = new HttpGet(uri.toString());
    } catch (URISyntaxException ex) {
      throw ex;
    }

    if (request.headers != null) {
      for (Map.Entry<String, String> entry : request.headers.entrySet()) {
        httpGet.setHeader(entry.getKey(), entry.getValue());
      }
    }

    try {
      serverResponse = httpClient.execute(httpGet);
      response = getResponse(serverResponse);
    } catch (IOException ex) {
      throw ex;
    } finally {
      if (serverResponse != null) {
        serverResponse.close();
      }
    }

    return response;
  }

  /**
    * Make a POST request and provide the status code, response body and response headers.
    */
  public Response post(Request request) throws URISyntaxException, IOException {
    CloseableHttpResponse serverResponse = null;
    Response response = new Response();
    URI uri = null;
    HttpPost httpPost = null;

    try {
      uri = buildUri(request.baseUri, request.endpoint, request.queryParams);
      httpPost = new HttpPost(uri.toString());
    } catch (URISyntaxException ex) {
      throw ex;
    }

    if (request.headers != null) {
      for (Map.Entry<String, String> entry : request.headers.entrySet()) {
        httpPost.setHeader(entry.getKey(), entry.getValue());
      }
    }

    httpPost.setEntity(new StringEntity(request.body, Charset.forName("UTF-8")));
    if (request.body != "") {
      httpPost.setHeader("Content-Type", "application/json");
    }

    try {
      serverResponse = httpClient.execute(httpPost);
      response = getResponse(serverResponse);
      serverResponse.close();
    } catch (IOException ex) {
      throw ex;
    } finally {
      if (serverResponse != null) {
        serverResponse.close();
      }
    }

    return response;
  }

  /**
    * Make a PATCH request and provide the status code, response body and response headers.
    */
  public Response patch(Request request) throws URISyntaxException, IOException {
    CloseableHttpResponse serverResponse = null;
    Response response = new Response();
    URI uri = null;
    HttpPatch httpPatch = null;

    try {
      uri = buildUri(request.baseUri, request.endpoint, request.queryParams);
      httpPatch = new HttpPatch(uri.toString());
    } catch (URISyntaxException ex) {
      throw ex;
    }

    if (request.headers != null) {
      for (Map.Entry<String, String> entry : request.headers.entrySet()) {
        httpPatch.setHeader(entry.getKey(), entry.getValue());
      }
    }

    httpPatch.setEntity(new StringEntity(request.body, Charset.forName("UTF-8")));
    if (request.body != "") {
      httpPatch.setHeader("Content-Type", "application/json");
    }

    try {
      serverResponse = httpClient.execute(httpPatch);
      response = getResponse(serverResponse);
      serverResponse.close();
    } catch (IOException ex) {
      throw ex;
    } finally {
      if (serverResponse != null) {
        serverResponse.close();
      }
    }

    return response;
  }

  /**
    * Make a PUT request and provide the status code, response body and response headers.
    */
  public Response put(Request request) throws URISyntaxException, IOException {
    CloseableHttpResponse serverResponse = null;
    Response response = new Response();
    URI uri = null;
    HttpPut httpPut = null;

    try {
      uri = buildUri(request.baseUri, request.endpoint, request.queryParams);
      httpPut = new HttpPut(uri.toString());
    } catch (URISyntaxException ex) {
      throw ex;
    }

    if (request.headers != null) {
      for (Map.Entry<String, String> entry : request.headers.entrySet()) {
        httpPut.setHeader(entry.getKey(), entry.getValue());
      }
    }


    httpPut.setEntity(new StringEntity(request.body, Charset.forName("UTF-8")));
    if (request.body != "") {
      httpPut.setHeader("Content-Type", "application/json");
    }

    try {
      serverResponse = httpClient.execute(httpPut);
      response = getResponse(serverResponse);
      serverResponse.close();
    } catch (IOException ex) {
      throw ex;
    } finally {
      if (serverResponse != null) {
        serverResponse.close();
      }
    }

    return response;
  }

  /**
    * Make a DELETE request and provide the status code and response headers.
    */
  public Response delete(Request request) throws URISyntaxException, IOException {
    CloseableHttpResponse serverResponse = null;
    Response response = new Response();
    URI uri = null;
    HttpDeleteWithBody httpDelete = null;

    try {
      uri = buildUri(request.baseUri, request.endpoint, request.queryParams);
      httpDelete = new HttpDeleteWithBody(uri.toString());
    } catch (URISyntaxException ex) {
      throw ex;
    }

    if (request.headers != null) {
      for (Map.Entry<String, String> entry : request.headers.entrySet()) {
        httpDelete.setHeader(entry.getKey(), entry.getValue());
      }
    }

    httpDelete.setEntity(new StringEntity(request.body, Charset.forName("UTF-8")));
    if (request.body != "") {
      httpDelete.setHeader("Content-Type", "application/json");
    }

    try {
      serverResponse = httpClient.execute(httpDelete);
      response = getResponse(serverResponse);
      serverResponse.close();
    } catch (IOException ex) {
      throw ex;
    } finally {
      if (serverResponse != null) {
        serverResponse.close();
      }
    }

    return response;
  }

  /**
    * A thin wrapper around the HTTP methods.
    */
  public Response api(Request request) throws IOException {
    try {
      if (request.method == null) {
        throw new IOException("We only support GET, PUT, PATCH, POST and DELETE.");
      }
      switch (request.method) {
        case GET:
          return get(request);
        case POST:
          return post(request);
        case PUT:
          return put(request);
        case PATCH:
          return patch(request);
        case DELETE:
          return delete(request);
        default:
          throw new IOException("We only support GET, PUT, PATCH, POST and DELETE.");
      }
    } catch (IOException ex) {
      throw ex;
    } catch (URISyntaxException ex) {
      StringWriter errors = new StringWriter();
      ex.printStackTrace(new PrintWriter(errors));
      throw new IOException(errors.toString());
    }
  }
=======
	private CloseableHttpClient httpClient;
	private Boolean test;

	/**
	 * Constructor for using the default CloseableHttpClient.
	 */
	public Client() {
		this.httpClient = HttpClients.createDefault();
		this.test = false;
	}

	/**
	 * Constructor for passing in an httpClient for mocking.
	 *
	 * @param httpClient
	 *            an Apache CloseableHttpClient
	 */
	public Client(CloseableHttpClient httpClient) {
		this.httpClient = httpClient;
		this.test = false;
	}

	/**
	 * Constructor for passing in a test parameter to allow for http calls
	 *
	 * @param test
	 *            is a Bool
	 */
	public Client(Boolean test) {
		this.httpClient = HttpClients.createDefault();
		this.test = test;
	}

	/**
	 * Add query parameters to a URL.
	 *
	 * @param baseUri
	 *            (e.g. "api.sendgrid.com")
	 * @param endpoint
	 *            (e.g. "/your/endpoint/path")
	 * @param queryParams
	 *            map of key, values representing the query parameters
	 */
	public URI buildUri(String baseUri, String endpoint, Map<String, String> queryParams) throws URISyntaxException {
		URIBuilder builder = new URIBuilder();
		URI uri;

		if (this.test == true) {
			builder.setScheme("http");
		} else {
			builder.setScheme("https");
		}

		builder.setHost(baseUri);
		builder.setPath(endpoint);

		if (queryParams != null) {
			for (Map.Entry<String, String> entry : queryParams.entrySet()) {
				builder.setParameter(entry.getKey(), entry.getValue());
			}
		}

		try {
			uri = builder.build();
		} catch (URISyntaxException ex) {
			throw ex;
		}

		return uri;
	}

	/**
	 * Prepare a Response object from an API call via Apache's HTTP client.
	 *
	 * @param response
	 *            from a call to a CloseableHttpClient
	 */
	public Response getResponse(CloseableHttpResponse response) throws IOException {
		ResponseHandler<String> handler = new SendGridResponseHandler();
		String responseBody = "";

		int statusCode = response.getStatusLine().getStatusCode();

		responseBody = handler.handleResponse(response);

		Header[] headers = response.getAllHeaders();
		Map<String, String> responseHeaders = new HashMap<String, String>();
		for (Header h : headers) {
			responseHeaders.put(h.getName(), h.getValue());
		}

		return new Response(statusCode, responseBody, responseHeaders);
	}

	/**
	 * Make a GET request and provide the status code, response body and
	 * response headers.
	 */
	public Response get(Request request) throws URISyntaxException, IOException {
		URI uri = null;
		HttpGet httpGet = null;

		try {
			uri = buildUri(request.baseUri, request.endpoint, request.queryParams);
			httpGet = new HttpGet(uri.toString());
		} catch (URISyntaxException ex) {
			throw ex;
		}

		if (request.headers != null) {
			for (Map.Entry<String, String> entry : request.headers.entrySet()) {
				httpGet.setHeader(entry.getKey(), entry.getValue());
			}
		}
		return executeApiCall(httpGet);
	}

	/**
	 * Make a POST request and provide the status code, response body and
	 * response headers.
	 */
	public Response post(Request request) throws URISyntaxException, IOException {
		URI uri = null;
		HttpPost httpPost = null;

		try {
			uri = buildUri(request.baseUri, request.endpoint, request.queryParams);
			httpPost = new HttpPost(uri.toString());
		} catch (URISyntaxException ex) {
			throw ex;
		}

		if (request.headers != null) {
			for (Map.Entry<String, String> entry : request.headers.entrySet()) {
				httpPost.setHeader(entry.getKey(), entry.getValue());
			}
		}

		httpPost.setEntity(new StringEntity(request.body, Charset.forName("UTF-8")));
		if (request.body != "") {
			httpPost.setHeader("Content-Type", "application/json");
		}

		return executeApiCall(httpPost);
	}

	/**
	 * Make a PATCH request and provide the status code, response body and
	 * response headers.
	 */
	public Response patch(Request request) throws URISyntaxException, IOException {
		URI uri = null;
		HttpPatch httpPatch = null;

		try {
			uri = buildUri(request.baseUri, request.endpoint, request.queryParams);
			httpPatch = new HttpPatch(uri.toString());
		} catch (URISyntaxException ex) {
			throw ex;
		}

		if (request.headers != null) {
			for (Map.Entry<String, String> entry : request.headers.entrySet()) {
				httpPatch.setHeader(entry.getKey(), entry.getValue());
			}
		}

		httpPatch.setEntity(new StringEntity(request.body, Charset.forName("UTF-8")));
		if (request.body != "") {
			httpPatch.setHeader("Content-Type", "application/json");
		}
		return executeApiCall(httpPatch);
	}

	/**
	 * Make a PUT request and provide the status code, response body and
	 * response headers.
	 */
	public Response put(Request request) throws URISyntaxException, IOException {
		URI uri = null;
		HttpPut httpPut = null;

		try {
			uri = buildUri(request.baseUri, request.endpoint, request.queryParams);
			httpPut = new HttpPut(uri.toString());
		} catch (URISyntaxException ex) {
			throw ex;
		}

		if (request.headers != null) {
			for (Map.Entry<String, String> entry : request.headers.entrySet()) {
				httpPut.setHeader(entry.getKey(), entry.getValue());
			}
		}

		httpPut.setEntity(new StringEntity(request.body, Charset.forName("UTF-8")));
		if (request.body != "") {
			httpPut.setHeader("Content-Type", "application/json");
		}

		return executeApiCall(httpPut);
	}

	/**
	 * Make a DELETE request and provide the status code and response headers.
	 */
	public Response delete(Request request) throws URISyntaxException, IOException {
		URI uri = null;
		HttpDeleteWithBody httpDelete = null;

		try {
			uri = buildUri(request.baseUri, request.endpoint, request.queryParams);
			httpDelete = new HttpDeleteWithBody(uri.toString());
		} catch (URISyntaxException ex) {
			throw ex;
		}

		if (request.headers != null) {
			for (Map.Entry<String, String> entry : request.headers.entrySet()) {
				httpDelete.setHeader(entry.getKey(), entry.getValue());
			}
		}

		httpDelete.setEntity(new StringEntity(request.body, Charset.forName("UTF-8")));
		if (request.body != "") {
			httpDelete.setHeader("Content-Type", "application/json");
		}

		return executeApiCall(httpDelete);
	}

	private Response executeApiCall(HttpRequestBase httpPost) throws IOException {
		CloseableHttpResponse serverResponse = null;
		Response response = new Response();
		try {
			serverResponse = httpClient.execute(httpPost);
			response = getResponse(serverResponse);
			final StatusLine statusLine = serverResponse.getStatusLine();
			if(statusLine.getStatusCode()>=300){
				//throwing IOException here to not break API behavior.
				throw new IOException("Request returned status Code "+statusLine.getStatusCode()+"Body:"+(response!=null?response.body:null));
			}
	
		} finally {
			if (serverResponse != null) {
				serverResponse.close();
			}
		}
		return response;
	}

	/**
	 * A thin wrapper around the HTTP methods.
	 */
	public Response api(Request request) throws IOException {
		try {
			if (request.method == null) {
				throw new IOException("We only support GET, PUT, PATCH, POST and DELETE.");
			}
			switch (request.method) {
			case GET:
				return get(request);
			case POST:
				return post(request);
			case PUT:
				return put(request);
			case PATCH:
				return patch(request);
			case DELETE:
				return delete(request);
			default:
				throw new IOException("We only support GET, PUT, PATCH, POST and DELETE.");
			}
		} catch (IOException ex) {
			throw ex;
		} catch (URISyntaxException ex) {
			StringWriter errors = new StringWriter();
			ex.printStackTrace(new PrintWriter(errors));
			throw new IOException(errors.toString());
		}
	}
>>>>>>> 728dbf98
}<|MERGE_RESOLUTION|>--- conflicted
+++ resolved
@@ -12,6 +12,7 @@
 import org.apache.http.Header;
 import org.apache.http.StatusLine;
 import org.apache.http.annotation.NotThreadSafe;
+import org.apache.http.client.ResponseHandler;
 import org.apache.http.client.methods.CloseableHttpResponse;
 import org.apache.http.client.methods.HttpEntityEnclosingRequestBase;
 import org.apache.http.client.methods.HttpGet;
@@ -24,30 +25,6 @@
 import org.apache.http.impl.client.CloseableHttpClient;
 import org.apache.http.impl.client.HttpClients;
 
-<<<<<<< HEAD
-import java.io.IOException;
-import java.io.InputStream;
-import java.io.OutputStream;
-import java.io.PrintWriter;
-import java.io.StringWriter;
-import java.io.UnsupportedEncodingException;
-
-import java.net.HttpURLConnection;
-import java.net.MalformedURLException;
-import java.net.URI;
-import java.net.URISyntaxException;
-import java.net.URLEncoder;
-
-import java.nio.charset.Charset;
-import java.nio.charset.StandardCharsets;
-import java.util.HashMap;
-import java.util.List;
-import java.util.Map;
-import java.util.Scanner;
-import org.apache.http.util.EntityUtils;
-
-=======
->>>>>>> 728dbf98
 // Hack to get DELETE to accept a request body
 @NotThreadSafe
 class HttpDeleteWithBody extends HttpEntityEnclosingRequestBase {
@@ -68,337 +45,6 @@
  */
 public class Client {
 
-<<<<<<< HEAD
-  private CloseableHttpClient httpClient;
-  private Boolean test;
-
-  /**
-  * Constructor for using the default CloseableHttpClient.
-  */
-  public Client() {
-    this.httpClient = HttpClients.createDefault();
-    this.test = false;
-  }
-
-  /**
-  * Constructor for passing in an httpClient for mocking.
-  *
-  * @param httpClient an Apache CloseableHttpClient
-  */
-  public Client(CloseableHttpClient httpClient) {
-    this.httpClient = httpClient;
-    this.test = false;
-  }
-
-  /**
-  * Constructor for passing in a test parameter to allow for http calls
-  *
-  * @param test is a Bool
-  */
-  public Client(Boolean test) {
-    this.httpClient = HttpClients.createDefault();
-    this.test = test;
-  }
-
-  /**
-    * Add query parameters to a URL.
-    *
-    * @param baseUri (e.g. "api.sendgrid.com")
-    * @param endpoint (e.g. "/your/endpoint/path")
-    * @param queryParams map of key, values representing the query parameters
-    */
-  public URI buildUri(String baseUri, String endpoint, Map<String,String> queryParams)
-      throws URISyntaxException {
-    URIBuilder builder = new URIBuilder();
-    URI uri;
-
-    if (this.test == true) {
-      builder.setScheme("http");
-    } else {
-      builder.setScheme("https");
-    }
-
-    builder.setHost(baseUri);
-    builder.setPath(endpoint);
-
-    if (queryParams != null) {
-      for (Map.Entry<String, String> entry : queryParams.entrySet()) {
-        builder.setParameter(entry.getKey(), entry.getValue());
-      }
-    }
-
-    try {
-      uri = builder.build();
-    } catch (URISyntaxException ex) {
-      throw ex;
-    }
-
-    return uri;
-  }
-
-  /**
-    * Prepare a Response object from an API call via Apache's HTTP client.
-    *
-    * @param response from a call to a CloseableHttpClient
-    */
-  public Response getResponse(CloseableHttpResponse response) throws IOException {
-    String responseBody = "";
-
-    int statusCode = response.getStatusLine().getStatusCode();
-
-    try {
-        if(response.getEntity() != null) {
-          responseBody = EntityUtils.toString(response.getEntity(), StandardCharsets.UTF_8);
-        }
-    } catch (IOException ex) {
-      throw ex;
-    }
-
-    Header[] headers = response.getAllHeaders();
-    Map<String,String> responseHeaders = new HashMap<String,String>();
-    for (Header h:headers) {
-      responseHeaders.put(h.getName(), h.getValue());
-    }
-
-    return new Response(statusCode, responseBody, responseHeaders);
-  }
-
-  /**
-    * Make a GET request and provide the status code, response body and response headers.
-    */
-  public Response get(Request request) throws URISyntaxException, IOException {
-    CloseableHttpResponse serverResponse = null;
-    Response response = new Response();
-    URI uri = null;
-    HttpGet httpGet = null;
-
-    try {
-      uri = buildUri(request.baseUri, request.endpoint, request.queryParams);
-      httpGet = new HttpGet(uri.toString());
-    } catch (URISyntaxException ex) {
-      throw ex;
-    }
-
-    if (request.headers != null) {
-      for (Map.Entry<String, String> entry : request.headers.entrySet()) {
-        httpGet.setHeader(entry.getKey(), entry.getValue());
-      }
-    }
-
-    try {
-      serverResponse = httpClient.execute(httpGet);
-      response = getResponse(serverResponse);
-    } catch (IOException ex) {
-      throw ex;
-    } finally {
-      if (serverResponse != null) {
-        serverResponse.close();
-      }
-    }
-
-    return response;
-  }
-
-  /**
-    * Make a POST request and provide the status code, response body and response headers.
-    */
-  public Response post(Request request) throws URISyntaxException, IOException {
-    CloseableHttpResponse serverResponse = null;
-    Response response = new Response();
-    URI uri = null;
-    HttpPost httpPost = null;
-
-    try {
-      uri = buildUri(request.baseUri, request.endpoint, request.queryParams);
-      httpPost = new HttpPost(uri.toString());
-    } catch (URISyntaxException ex) {
-      throw ex;
-    }
-
-    if (request.headers != null) {
-      for (Map.Entry<String, String> entry : request.headers.entrySet()) {
-        httpPost.setHeader(entry.getKey(), entry.getValue());
-      }
-    }
-
-    httpPost.setEntity(new StringEntity(request.body, Charset.forName("UTF-8")));
-    if (request.body != "") {
-      httpPost.setHeader("Content-Type", "application/json");
-    }
-
-    try {
-      serverResponse = httpClient.execute(httpPost);
-      response = getResponse(serverResponse);
-      serverResponse.close();
-    } catch (IOException ex) {
-      throw ex;
-    } finally {
-      if (serverResponse != null) {
-        serverResponse.close();
-      }
-    }
-
-    return response;
-  }
-
-  /**
-    * Make a PATCH request and provide the status code, response body and response headers.
-    */
-  public Response patch(Request request) throws URISyntaxException, IOException {
-    CloseableHttpResponse serverResponse = null;
-    Response response = new Response();
-    URI uri = null;
-    HttpPatch httpPatch = null;
-
-    try {
-      uri = buildUri(request.baseUri, request.endpoint, request.queryParams);
-      httpPatch = new HttpPatch(uri.toString());
-    } catch (URISyntaxException ex) {
-      throw ex;
-    }
-
-    if (request.headers != null) {
-      for (Map.Entry<String, String> entry : request.headers.entrySet()) {
-        httpPatch.setHeader(entry.getKey(), entry.getValue());
-      }
-    }
-
-    httpPatch.setEntity(new StringEntity(request.body, Charset.forName("UTF-8")));
-    if (request.body != "") {
-      httpPatch.setHeader("Content-Type", "application/json");
-    }
-
-    try {
-      serverResponse = httpClient.execute(httpPatch);
-      response = getResponse(serverResponse);
-      serverResponse.close();
-    } catch (IOException ex) {
-      throw ex;
-    } finally {
-      if (serverResponse != null) {
-        serverResponse.close();
-      }
-    }
-
-    return response;
-  }
-
-  /**
-    * Make a PUT request and provide the status code, response body and response headers.
-    */
-  public Response put(Request request) throws URISyntaxException, IOException {
-    CloseableHttpResponse serverResponse = null;
-    Response response = new Response();
-    URI uri = null;
-    HttpPut httpPut = null;
-
-    try {
-      uri = buildUri(request.baseUri, request.endpoint, request.queryParams);
-      httpPut = new HttpPut(uri.toString());
-    } catch (URISyntaxException ex) {
-      throw ex;
-    }
-
-    if (request.headers != null) {
-      for (Map.Entry<String, String> entry : request.headers.entrySet()) {
-        httpPut.setHeader(entry.getKey(), entry.getValue());
-      }
-    }
-
-
-    httpPut.setEntity(new StringEntity(request.body, Charset.forName("UTF-8")));
-    if (request.body != "") {
-      httpPut.setHeader("Content-Type", "application/json");
-    }
-
-    try {
-      serverResponse = httpClient.execute(httpPut);
-      response = getResponse(serverResponse);
-      serverResponse.close();
-    } catch (IOException ex) {
-      throw ex;
-    } finally {
-      if (serverResponse != null) {
-        serverResponse.close();
-      }
-    }
-
-    return response;
-  }
-
-  /**
-    * Make a DELETE request and provide the status code and response headers.
-    */
-  public Response delete(Request request) throws URISyntaxException, IOException {
-    CloseableHttpResponse serverResponse = null;
-    Response response = new Response();
-    URI uri = null;
-    HttpDeleteWithBody httpDelete = null;
-
-    try {
-      uri = buildUri(request.baseUri, request.endpoint, request.queryParams);
-      httpDelete = new HttpDeleteWithBody(uri.toString());
-    } catch (URISyntaxException ex) {
-      throw ex;
-    }
-
-    if (request.headers != null) {
-      for (Map.Entry<String, String> entry : request.headers.entrySet()) {
-        httpDelete.setHeader(entry.getKey(), entry.getValue());
-      }
-    }
-
-    httpDelete.setEntity(new StringEntity(request.body, Charset.forName("UTF-8")));
-    if (request.body != "") {
-      httpDelete.setHeader("Content-Type", "application/json");
-    }
-
-    try {
-      serverResponse = httpClient.execute(httpDelete);
-      response = getResponse(serverResponse);
-      serverResponse.close();
-    } catch (IOException ex) {
-      throw ex;
-    } finally {
-      if (serverResponse != null) {
-        serverResponse.close();
-      }
-    }
-
-    return response;
-  }
-
-  /**
-    * A thin wrapper around the HTTP methods.
-    */
-  public Response api(Request request) throws IOException {
-    try {
-      if (request.method == null) {
-        throw new IOException("We only support GET, PUT, PATCH, POST and DELETE.");
-      }
-      switch (request.method) {
-        case GET:
-          return get(request);
-        case POST:
-          return post(request);
-        case PUT:
-          return put(request);
-        case PATCH:
-          return patch(request);
-        case DELETE:
-          return delete(request);
-        default:
-          throw new IOException("We only support GET, PUT, PATCH, POST and DELETE.");
-      }
-    } catch (IOException ex) {
-      throw ex;
-    } catch (URISyntaxException ex) {
-      StringWriter errors = new StringWriter();
-      ex.printStackTrace(new PrintWriter(errors));
-      throw new IOException(errors.toString());
-    }
-  }
-=======
 	private CloseableHttpClient httpClient;
 	private Boolean test;
 
@@ -680,5 +326,4 @@
 			throw new IOException(errors.toString());
 		}
 	}
->>>>>>> 728dbf98
 }