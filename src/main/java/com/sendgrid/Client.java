package com.sendgrid;

import java.io.IOException;
import java.io.PrintWriter;
import java.io.StringWriter;
import java.net.URI;
import java.net.URISyntaxException;
import java.nio.charset.Charset;
import java.util.HashMap;
import java.util.Map;

import org.apache.http.Header;
import org.apache.http.annotation.NotThreadSafe;
import org.apache.http.client.ClientProtocolException;
import org.apache.http.client.ResponseHandler;
import org.apache.http.client.methods.CloseableHttpResponse;
import org.apache.http.client.methods.HttpEntityEnclosingRequestBase;
import org.apache.http.client.methods.HttpGet;
import org.apache.http.client.methods.HttpPatch;
import org.apache.http.client.methods.HttpPost;
import org.apache.http.client.methods.HttpPut;
import org.apache.http.client.methods.HttpRequestBase;
import org.apache.http.client.utils.URIBuilder;
import org.apache.http.entity.StringEntity;
import org.apache.http.impl.client.CloseableHttpClient;
import org.apache.http.impl.client.HttpClients;

// Hack to get DELETE to accept a request body
@NotThreadSafe
class HttpDeleteWithBody extends HttpEntityEnclosingRequestBase {
	public static final String METHOD_NAME = "DELETE";

	@Override
	public String getMethod() {
		return METHOD_NAME;
	}

	public HttpDeleteWithBody(final String uri) {
		super();
		setURI(URI.create(uri));
	}
}

/**
 * Class Client allows for quick and easy access any REST or REST-like API.
 */
public class Client {

	private CloseableHttpClient httpClient;
	private Boolean test;
	private boolean createdHttpClient;

	/**
	 * Constructor for using the default CloseableHttpClient.
	 */
	public Client() {
<<<<<<< HEAD
		this.httpClient = HttpClients.createDefault();
		this.test = false;
		this.createdHttpClient = true;
	}

	/**
	 * Constructor for passing in an httpClient, typically for mocking. Passed-in httpClient will not be closed
	 * by this Client.
=======
		this(false);
	}

	/**
	 * Constructor for passing in an httpClient.
>>>>>>> 4c8607d5
	 *
	 * @param httpClient
	 *            an Apache CloseableHttpClient
	 */
	public Client(CloseableHttpClient httpClient) {
		this(httpClient, false);
	}

	/**
	 * Constructor for passing in a test parameter to allow for http calls
	 *
	 * @param test
	 *            is a Bool
	 */
	public Client(Boolean test) {
		this(HttpClients.createDefault(), test);
	}

	/**
	 * Constructor for passing in a  an httpClient and test parameter to allow for http calls
	 *
	 * @param httpClient
	 *            an Apache CloseableHttpClient
	 * @param test
	 *            is a Bool
	 */
	public Client(CloseableHttpClient httpClient, Boolean test) {
		this.httpClient = httpClient;
		this.test = test;
		this.createdHttpClient = true;
	}


	/**
	 * Add query parameters to a URL.
	 *
	 * @param baseUri
	 *            (e.g. "api.sendgrid.com")
	 * @param endpoint
	 *            (e.g. "/your/endpoint/path")
	 * @param queryParams
	 *            map of key, values representing the query parameters
	 */
	public URI buildUri(String baseUri, String endpoint, Map<String, String> queryParams) throws URISyntaxException {
		URIBuilder builder = new URIBuilder();
		URI uri;

		if (this.test == true) {
			builder.setScheme("http");
		} else {
			builder.setScheme("https");
		}

		builder.setHost(baseUri);
		builder.setPath(endpoint);

		if (queryParams != null) {
			for (Map.Entry<String, String> entry : queryParams.entrySet()) {
				builder.setParameter(entry.getKey(), entry.getValue());
			}
		}

		try {
			uri = builder.build();
		} catch (URISyntaxException ex) {
			throw ex;
		}

		return uri;
	}

	/**
	 * Prepare a Response object from an API call via Apache's HTTP client.
	 *
	 * @param response
	 *            from a call to a CloseableHttpClient
	 */
	public Response getResponse(CloseableHttpResponse response) throws IOException {
		ResponseHandler<String> handler = new SendGridResponseHandler();
		String responseBody = "";

		int statusCode = response.getStatusLine().getStatusCode();

		responseBody = handler.handleResponse(response);

		Header[] headers = response.getAllHeaders();
		Map<String, String> responseHeaders = new HashMap<String, String>();
		for (Header h : headers) {
			responseHeaders.put(h.getName(), h.getValue());
		}

		return new Response(statusCode, responseBody, responseHeaders);
	}

	/**
	 * Make a GET request and provide the status code, response body and
	 * response headers.
	 */
	public Response get(Request request) throws URISyntaxException, IOException {
		URI uri = null;
		HttpGet httpGet = null;

		try {
			uri = buildUri(request.getBaseUri(), request.getEndpoint(), request.getQueryParams());
			httpGet = new HttpGet(uri.toString());
		} catch (URISyntaxException ex) {
			throw ex;
		}

		if (request.getHeaders() != null) {
			for (Map.Entry<String, String> entry : request.getHeaders().entrySet()) {
				httpGet.setHeader(entry.getKey(), entry.getValue());
			}
		}
		return executeApiCall(httpGet);
	}

	/**
	 * Make a POST request and provide the status code, response body and
	 * response headers.
	 */
	public Response post(Request request) throws URISyntaxException, IOException {
		URI uri = null;
		HttpPost httpPost = null;

		try {
			uri = buildUri(request.getBaseUri(), request.getEndpoint(), request.getQueryParams());
			httpPost = new HttpPost(uri.toString());
		} catch (URISyntaxException ex) {
			throw ex;
		}

		if (request.getHeaders() != null) {
			for (Map.Entry<String, String> entry : request.getHeaders().entrySet()) {
				httpPost.setHeader(entry.getKey(), entry.getValue());
			}
		}

		httpPost.setEntity(new StringEntity(request.getBody(), Charset.forName("UTF-8")));
		if (request.getBody() != "") {
			httpPost.setHeader("Content-Type", "application/json");
		}

		return executeApiCall(httpPost);
	}

	/**
	 * Make a PATCH request and provide the status code, response body and
	 * response headers.
	 */
	public Response patch(Request request) throws URISyntaxException, IOException {
		URI uri = null;
		HttpPatch httpPatch = null;

		try {
			uri = buildUri(request.getBaseUri(), request.getEndpoint(), request.getQueryParams());
			httpPatch = new HttpPatch(uri.toString());
		} catch (URISyntaxException ex) {
			throw ex;
		}

		if (request.getHeaders() != null) {
			for (Map.Entry<String, String> entry : request.getHeaders().entrySet()) {
				httpPatch.setHeader(entry.getKey(), entry.getValue());
			}
		}

		httpPatch.setEntity(new StringEntity(request.getBody(), Charset.forName("UTF-8")));
		if (request.getBody() != "") {
			httpPatch.setHeader("Content-Type", "application/json");
		}
		return executeApiCall(httpPatch);
	}

	/**
	 * Make a PUT request and provide the status code, response body and
	 * response headers.
	 */
	public Response put(Request request) throws URISyntaxException, IOException {
		URI uri = null;
		HttpPut httpPut = null;

		try {
			uri = buildUri(request.getBaseUri(), request.getEndpoint(), request.getQueryParams());
			httpPut = new HttpPut(uri.toString());
		} catch (URISyntaxException ex) {
			throw ex;
		}

		if (request.getHeaders() != null) {
			for (Map.Entry<String, String> entry : request.getHeaders().entrySet()) {
				httpPut.setHeader(entry.getKey(), entry.getValue());
			}
		}

		httpPut.setEntity(new StringEntity(request.getBody(), Charset.forName("UTF-8")));
		if (request.getBody() != "") {
			httpPut.setHeader("Content-Type", "application/json");
		}

		return executeApiCall(httpPut);
	}

	/**
	 * Make a DELETE request and provide the status code and response headers.
	 */
	public Response delete(Request request) throws URISyntaxException, IOException {
		URI uri = null;
		HttpDeleteWithBody httpDelete = null;

		try {
			uri = buildUri(request.getBaseUri(), request.getEndpoint(), request.getQueryParams());
			httpDelete = new HttpDeleteWithBody(uri.toString());
		} catch (URISyntaxException ex) {
			throw ex;
		}

		if (request.getHeaders() != null) {
			for (Map.Entry<String, String> entry : request.getHeaders().entrySet()) {
				httpDelete.setHeader(entry.getKey(), entry.getValue());
			}
		}

		httpDelete.setEntity(new StringEntity(request.getBody(), Charset.forName("UTF-8")));
		if (request.getBody() != "") {
			httpDelete.setHeader("Content-Type", "application/json");
		}

		return executeApiCall(httpDelete);
	}

	private Response executeApiCall(HttpRequestBase httpPost) throws IOException {
		try {
			CloseableHttpResponse serverResponse = httpClient.execute(httpPost);
			try {
				Response response = getResponse(serverResponse);
				if(response.getStatusCode() >= 300) {
					//throwing IOException here to not break API behavior.
					throw new IOException("Request returned status Code "+response.getStatusCode()+"Body:"+response.getBody());
				}
				return response;
			} finally {
				serverResponse.close();
			}
		} catch(ClientProtocolException e) {
			throw new IOException(e.getMessage());
		}
	}

	/**
	 * A thin wrapper around the HTTP methods.
	 */
	public Response api(Request request) throws IOException {
		try {
			if (request.getMethod() == null) {
				throw new IOException("We only support GET, PUT, PATCH, POST and DELETE.");
			}
			switch (request.getMethod()) {
			case GET:
				return get(request);
			case POST:
				return post(request);
			case PUT:
				return put(request);
			case PATCH:
				return patch(request);
			case DELETE:
				return delete(request);
			default:
				throw new IOException("We only support GET, PUT, PATCH, POST and DELETE.");
			}
		} catch (IOException ex) {
			throw ex;
		} catch (URISyntaxException ex) {
			StringWriter errors = new StringWriter();
			ex.printStackTrace(new PrintWriter(errors));
			throw new IOException(errors.toString());
		}
	}

	@Override
	public void finalize() throws Throwable {
		try {
			if(this.createdHttpClient) {
				this.httpClient.close();
			}
		} catch(IOException e) {
			throw new Throwable(e.getMessage());
		} finally {
			super.finalize();
		}
	}
}<|MERGE_RESOLUTION|>--- conflicted
+++ resolved
@@ -54,7 +54,6 @@
 	 * Constructor for using the default CloseableHttpClient.
 	 */
 	public Client() {
-<<<<<<< HEAD
 		this.httpClient = HttpClients.createDefault();
 		this.test = false;
 		this.createdHttpClient = true;
@@ -63,13 +62,6 @@
 	/**
 	 * Constructor for passing in an httpClient, typically for mocking. Passed-in httpClient will not be closed
 	 * by this Client.
-=======
-		this(false);
-	}
-
-	/**
-	 * Constructor for passing in an httpClient.
->>>>>>> 4c8607d5
 	 *
 	 * @param httpClient
 	 *            an Apache CloseableHttpClient
